--- conflicted
+++ resolved
@@ -2501,11 +2501,9 @@
         }
     }
 
-<<<<<<< HEAD
-=======
     /**
      * Use this when an item has been deleted, to move the check state of all
-     * preceding items up one step. If you have a choiceMode which is not none,
+     * following items up one step. If you have a choiceMode which is not none,
      * this method must be called when the order of items changes in an
      * underlying adapter which does not have stable IDs (see
      * {@link ListAdapter#hasStableIds()}). This is because without IDs, the
@@ -2537,7 +2535,6 @@
         }
     }
 
->>>>>>> ff93708f
     private static int buildRunList(SparseBooleanArray cip, int rangeStart,
             int rangeEnd, int[] runStart, int[] runEnd) {
         int runCount = 0;
